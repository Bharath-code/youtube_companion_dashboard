--- conflicted
+++ resolved
@@ -76,12 +76,11 @@
   SEARCH_PERFORMED = 'search_performed',
   SEARCH_SUGGESTION_CLICKED = 'search_suggestion_clicked',
   
-  // User events
+  // Authentication events
   USER_LOGIN = 'user_login',
   USER_LOGOUT = 'user_logout',
-<<<<<<< HEAD
   
-  // UI events
+  // UI interaction events
   PAGE_VIEW = 'page_view',
   BUTTON_CLICK = 'button_click',
   FORM_SUBMIT = 'form_submit',
@@ -94,11 +93,8 @@
   // Error events
   API_ERROR = 'api_error',
   CLIENT_ERROR = 'client_error',
-  NETWORK_ERROR = 'network_error'
-=======
-  API_ERROR = 'api_error',
-  AUTH_ERROR = 'auth_error',
->>>>>>> d2a601c4
+  NETWORK_ERROR = 'network_error',
+  AUTH_ERROR = 'auth_error'
 }
 
 // Entity types enum
